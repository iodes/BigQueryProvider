--- conflicted
+++ resolved
@@ -37,31 +37,7 @@
                     tables.MoveNext();
                 } else {
                     JobsResource.QueryRequest request = CreateRequest();
-<<<<<<< HEAD
                     QueryResponse queryResponse = await request.ExecuteAsync().ConfigureAwait(false);
-=======
-                    QueryResponse queryResponse = await request.ExecuteAsync();
-                    ProcessQueryResponse(queryResponse);
-                }
-            }
-            catch(GoogleApiException e) {
-                throw e.Wrap();
-            }
-        }
-
-        internal void Initialize() {
-            try {
-                if(behavior == CommandBehavior.SchemaOnly) {
-                    TableList tableList =
-                        bigQueryService.Tables.List(bigQueryCommand.Connection.ProjectId, bigQueryCommand.Connection.DataSetId)
-                                       .Execute();
-                    tables = tableList.Tables.GetEnumerator();
-                }
-                else {
-                    ((BigQueryParameterCollection) bigQueryCommand.Parameters).Validate();
-                    JobsResource.QueryRequest request = CreateRequest();
-                    QueryResponse queryResponse = request.Execute();
->>>>>>> ddfd29da
                     ProcessQueryResponse(queryResponse);
                 }
             }
