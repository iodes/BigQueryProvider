﻿using System;
using System.Data;
using System.Data.Common;
using System.Globalization;
using DevExpress.DataAccess.BigQuery.Native;

namespace DevExpress.DataAccess.BigQuery {
    public sealed class BigQueryParameter : DbParameter, ICloneable {
        const int maxStringSize = 2097152;
        BigQueryDbType? bigQueryDbType;
        DbType? dbType;
        object value;
        ParameterDirection direction;
        int size;

        public BigQueryParameter() {
            ResetDbType();
        }

        public BigQueryParameter(string parameterName, object value) : this() {
            ParameterName = parameterName;
            Value = value;
        }

        public BigQueryParameter(string parameterName, DbType dbType) : this() {
            ParameterName = parameterName;
            DbType = dbType;
        }

        public BigQueryParameter(string parameterName, DbType dbType, string sourceColumn)
            : this(parameterName, dbType) {
            SourceColumn = sourceColumn;
        }

        public BigQueryParameter(string parameterName, BigQueryDbType bigQueryDbType) : this() {
            ParameterName = parameterName;
            BigQueryDbType = bigQueryDbType;
        }

        public BigQueryParameter(string parameterName, BigQueryDbType bigQueryDbType, string sourceColumn)
            : this(parameterName, bigQueryDbType) {
            SourceColumn = sourceColumn;
        }

        public BigQueryDbType BigQueryDbType {
            get {
                if(bigQueryDbType.HasValue)
                    return bigQueryDbType.Value;
                if(value != null)
                    return BigQueryTypeConverter.ToBigQueryDbType(value.GetType());
                return BigQueryDbType.Unknown;
            }
            set {
                bigQueryDbType = value;
                dbType = BigQueryTypeConverter.ToDbType(value);
            }
        }

        public override DbType DbType {
            get {
                if(dbType.HasValue)
                    return dbType.Value;
                if(value != null)
                    return BigQueryTypeConverter.ToDbType(value.GetType());
                return DbType.Object;
            }
            set {
                dbType = value;
                bigQueryDbType = BigQueryTypeConverter.ToBigQueryDbType(value);
            } 
        }

        public override ParameterDirection Direction {
            get { return direction; }
            set {
                if (value != ParameterDirection.Input)
                    throw new ArgumentOutOfRangeException("value", value, "Only input parameters are supported.");
            }
        }

        public override bool IsNullable {
            get { return false; }
            set {
                if(value)
<<<<<<< HEAD
                    throw new ArgumentOutOfRangeException();
=======
                    throw new ArgumentOutOfRangeException("value", value, "Nullable parameters are not supported");
>>>>>>> c65249ac
            }
        }

        public override string ParameterName {
            get;
            set;
        }

        public override string SourceColumn {
            get;
            set;
        }

        public override DataRowVersion SourceVersion {
            get;
            set;
        }

        public override bool SourceColumnNullMapping {
            get;
            set;
        }

        public override object Value {
            get {
                return value ?? (value = BigQueryTypeConverter.GetDefaultValueFor(DbType));
            }
            set { this.value = value; }
        }

        public override int Size {
            get {
                if(size != 0)
                    return size;
                if(DbType == DbType.String) {
                    var stringValue = string.Format(CultureInfo.InvariantCulture, "{0}", value);
                    return stringValue.Length;
                }
                return 0;
            }
            set { size = value; }
        }

        public override void ResetDbType() {
            dbType = null;
            value = null;
            direction = ParameterDirection.Input;
            ParameterName = null;
            SourceColumn = null;
            SourceVersion = DataRowVersion.Current;
        }

        internal void Validate() {
            if(string.IsNullOrEmpty(ParameterName))
                throw new ArgumentException("Parameter's name is empty");
            if(Value == null || Value == DBNull.Value)
                throw new ArgumentException("Null parameter's values is not supported");
            if(BigQueryDbType == BigQueryDbType.Unknown)
                throw new NotSupportedException("Unsupported type for BigQuery: " + DbType);
            if(Size > maxStringSize)
                throw new ArgumentException("Exceeded the maximum permissible length of the value in " +  maxStringSize);
            try {
                Convert.ChangeType(Value, BigQueryTypeConverter.ToType(DbType), CultureInfo.InvariantCulture);
            }
            catch(Exception) {
                throw new ArgumentException("Can't convert Value " + Value + " to DbType " + DbType);
            }
        }

        object ICloneable.Clone() {
            return Clone();
        }

        public BigQueryParameter Clone() {
            BigQueryParameter parameter = new BigQueryParameter(ParameterName, Value) {
                Direction = Direction,
                IsNullable = IsNullable,
                DbType = DbType,
                BigQueryDbType = BigQueryDbType,
                SourceColumnNullMapping = SourceColumnNullMapping,
                Size = Size,
                SourceColumn = SourceColumn,
                SourceVersion = SourceVersion,
            };
            return parameter;
        }
    }
}<|MERGE_RESOLUTION|>--- conflicted
+++ resolved
@@ -82,11 +82,7 @@
             get { return false; }
             set {
                 if(value)
-<<<<<<< HEAD
-                    throw new ArgumentOutOfRangeException();
-=======
                     throw new ArgumentOutOfRangeException("value", value, "Nullable parameters are not supported");
->>>>>>> c65249ac
             }
         }
 
