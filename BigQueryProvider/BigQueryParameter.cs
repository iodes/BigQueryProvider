--- conflicted
+++ resolved
@@ -115,11 +115,11 @@
         public override void ResetDbType() {
             dbType = null;
             value = null;
+            direction = ParameterDirection.Input;
             ParameterName = null;
             IsNullable = true;
             SourceColumn = null;
             SourceVersion = DataRowVersion.Current;
-            Direction = ParameterDirection.Input;
         }
 
         internal void Validate() {
@@ -137,19 +137,6 @@
             }
         }
 
-<<<<<<< HEAD
-        public override void ResetDbType() {
-            dbType = null;
-            value = null;
-            direction = ParameterDirection.Input;
-            ParameterName = null;
-            IsNullable = true;
-            SourceColumn = null;
-            SourceVersion = DataRowVersion.Current;
-        }
-
-=======
->>>>>>> 7bccdd19
         object ICloneable.Clone() {
             return Clone();
         }
