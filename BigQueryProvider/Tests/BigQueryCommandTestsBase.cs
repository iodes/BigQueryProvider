﻿#if DEBUGTEST
using System;
using System.Collections.Generic;
using System.Data;
using System.IO;
using System.Linq;
using System.Reflection;
using System.Threading;
using Google.Apis.Bigquery.v2;
using Google.Apis.Bigquery.v2.Data;
using Xunit;

namespace DevExpress.DataAccess.BigQuery.Tests {
    public abstract class BigQueryCommandTestsBase : IDisposable {
        BigQueryConnection connection;
        DataTable natalitySchemaTable;
        const string commandText = "SELECT * FROM [testdata." + TestingInfrastructureHelper.NatalityTableName + "] LIMIT 10";

        protected abstract string GetConnectionString();

        protected BigQueryCommandTestsBase() {
            natalitySchemaTable = new DataTable();
            natalitySchemaTable.Columns.Add("ColumnName", typeof(string));
            natalitySchemaTable.Columns.Add("DataType", typeof(Type));
            natalitySchemaTable.Rows.Add("weight_pounds", typeof(float));
            natalitySchemaTable.Rows.Add("is_male", typeof(bool));

            connection = new BigQueryConnection(GetConnectionString());
            connection.Open();
<<<<<<< HEAD

=======
        }
        [TestFixtureTearDown]
        public void TearDown() {
            connection.Close();
>>>>>>> b584cfd4
        }


        [Fact]
        public void ExecuteReaderTest_TypeText() {
            using(var dbCommand = connection.CreateCommand()) {
                dbCommand.CommandText = commandText;
                dbCommand.CommandType = CommandType.Text;
                var dbDataReader = dbCommand.ExecuteReader();
                Assert.NotNull(dbDataReader);
                Assert.Equal(2, dbDataReader.FieldCount);
            }
        }

        [Fact]
        public void ExecuteReaderTest_TypeTableDirect() {
            using(var dbCommand = connection.CreateCommand()) {
                dbCommand.CommandText = "natality";
                dbCommand.CommandType = CommandType.TableDirect;
                var dbDataReader = dbCommand.ExecuteReader();
                Assert.NotNull(dbDataReader);
                Assert.Equal(2, dbDataReader.FieldCount);
            }
        }

        [Fact]
        public void ExecuteReader_TypeStoredProcedure() {
            Assert.Throws<ArgumentOutOfRangeException>(() => {
                using (var dbCommand = connection.CreateCommand()) {
                    dbCommand.CommandType = CommandType.StoredProcedure;
                }
            }
                );
        }

        [Fact]
        public void ExecuteScalarReaderTest() {
            using(var dbCommand = connection.CreateCommand()) {
                dbCommand.CommandText = "select 1 from [testdata.natality]";
                var executeScalarResult = dbCommand.ExecuteScalar();
                Assert.NotNull(executeScalarResult);
                Assert.Equal(1, int.Parse(executeScalarResult.ToString()));
            }
        }

        [Fact]
        public void CommandSchemaBehaviorTest() {
            using(var dbCommand = connection.CreateCommand()) {
                var dbDataReader = dbCommand.ExecuteReader(CommandBehavior.SchemaOnly);
                dbDataReader.NextResult();
                DataTable schemaTable = dbDataReader.GetSchemaTable();
                Assert.True(DataTableComparer.Equals(natalitySchemaTable, schemaTable));
            }
        }

        [Fact]
        public void CommandCloseConnectionTest() {
<<<<<<< HEAD
            connection.Close();

            Assert.Throws<InvalidOperationException>(() => {
                using (var dbCommand = connection.CreateCommand()) {
                }
            });
=======
            var bigQueryConnection = new BigQueryConnection(GetConnectionString());
            bigQueryConnection.Open();
            bigQueryConnection.Close();

            using (var dbCommand = bigQueryConnection.CreateCommand()) {
            }
>>>>>>> b584cfd4
        }

        [Fact]
        public void EscapingSingleQoutesTest() {
            using(var dbCommand = connection.CreateCommand()) {
                var param = dbCommand.CreateParameter();
                dbCommand.CommandText = string.Format("select * from [testdata.{0}] where state=@state", TestingInfrastructureHelper.Natality2TableName);
                param.Value = "CA' or 1=1--";
                param.ParameterName = "state";
                dbCommand.Parameters.Add(param);
                var result = (BigQueryDataReader)dbCommand.ExecuteReader(CommandBehavior.Default);
                Assert.False(result.Read());
            }
        }

        [Fact]
        public void EscapingDoubleQoutesTest() {
            using(var dbCommand = connection.CreateCommand()) {
                var param = dbCommand.CreateParameter();
                dbCommand.CommandText = string.Format("select * from [testdata.{0}] where state=@state", TestingInfrastructureHelper.Natality2TableName);
                param.Value = @"CA"" or 1=1--";
                param.ParameterName = "state";
                dbCommand.Parameters.Add(param);
                var result = (BigQueryDataReader)dbCommand.ExecuteReader(CommandBehavior.Default);
                Assert.False(result.Read());
            }
        }

        [Fact]
        public void EscapingBackSlashesTest() {
            using(var dbCommand = connection.CreateCommand()) {
                var param = dbCommand.CreateParameter();
                dbCommand.CommandText = string.Format("select * from [testdata.{0}] where state=@state", TestingInfrastructureHelper.Natality2TableName);
                param.Value = @"CA\' or 1=1--";
                param.ParameterName = "state";
                dbCommand.Parameters.Add(param);
                var result = (BigQueryDataReader)dbCommand.ExecuteReader(CommandBehavior.Default);
                Assert.False(result.Read());
            }
        }

        public void Dispose() {
            connection.Close();
        }
    }

}
#endif<|MERGE_RESOLUTION|>--- conflicted
+++ resolved
@@ -20,23 +20,14 @@
 
         protected BigQueryCommandTestsBase() {
             natalitySchemaTable = new DataTable();
-            natalitySchemaTable.Columns.Add("ColumnName", typeof(string));
-            natalitySchemaTable.Columns.Add("DataType", typeof(Type));
-            natalitySchemaTable.Rows.Add("weight_pounds", typeof(float));
-            natalitySchemaTable.Rows.Add("is_male", typeof(bool));
+            natalitySchemaTable.Columns.Add("ColumnName", typeof (string));
+            natalitySchemaTable.Columns.Add("DataType", typeof (Type));
+            natalitySchemaTable.Rows.Add("weight_pounds", typeof (float));
+            natalitySchemaTable.Rows.Add("is_male", typeof (bool));
 
             connection = new BigQueryConnection(GetConnectionString());
             connection.Open();
-<<<<<<< HEAD
-
-=======
         }
-        [TestFixtureTearDown]
-        public void TearDown() {
-            connection.Close();
->>>>>>> b584cfd4
-        }
-
 
         [Fact]
         public void ExecuteReaderTest_TypeText() {
@@ -92,21 +83,12 @@
 
         [Fact]
         public void CommandCloseConnectionTest() {
-<<<<<<< HEAD
             connection.Close();
 
             Assert.Throws<InvalidOperationException>(() => {
                 using (var dbCommand = connection.CreateCommand()) {
                 }
             });
-=======
-            var bigQueryConnection = new BigQueryConnection(GetConnectionString());
-            bigQueryConnection.Open();
-            bigQueryConnection.Close();
-
-            using (var dbCommand = bigQueryConnection.CreateCommand()) {
-            }
->>>>>>> b584cfd4
         }
 
         [Fact]
