--- conflicted
+++ resolved
@@ -155,19 +155,11 @@
         }
 
         [Fact]
-<<<<<<< HEAD
-        public void ColumnEqualNullTest() {
-=======
         public void FilterByNullTest() {
->>>>>>> c65249ac
             using(var dbCommand = connection.CreateCommand()) {
                 dbCommand.CommandText = string.Format(commandTextWithFilter, filterByNull);
                 var reader = dbCommand.ExecuteReader(CommandBehavior.Default);
-<<<<<<< HEAD
-                Assert.False(reader.HasRows, "If this test is red it means that IS NULL and *column_name*=null is equivalent queries. We should to update IsNullable property.");
-=======
                 Assert.False(reader.HasRows, "Fix issue #119");
->>>>>>> c65249ac
             }
         }
 
